--- conflicted
+++ resolved
@@ -14,10 +14,7 @@
     app.config['SECRET_KEY'] = os.getenv('SECRET_KEY', 'dev-secret-key-change-in-production')
     app.config['MAX_CONTENT_LENGTH'] = 16 * 1024 * 1024  # 16MB max file size
     app.config['WTF_CSRF_ENABLED'] = True
-<<<<<<< HEAD
-=======
     app.config['WTF_CSRF_TIME_LIMIT'] = 3600  # 1 hour
->>>>>>> 3fe937cf
     
     # Initialize CSRF protection
     CSRFProtect(app)
